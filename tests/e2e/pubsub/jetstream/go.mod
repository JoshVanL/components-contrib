--- conflicted
+++ resolved
@@ -16,13 +16,8 @@
 	github.com/nats-io/nuid v1.0.1 // indirect
 	github.com/pkg/errors v0.9.1 // indirect
 	github.com/sirupsen/logrus v1.9.0 // indirect
-<<<<<<< HEAD
-	golang.org/x/crypto v0.3.0 // indirect
-	golang.org/x/sys v0.2.0 // indirect
-=======
 	golang.org/x/crypto v0.4.0 // indirect
 	golang.org/x/sys v0.3.0 // indirect
->>>>>>> 04cb70e4
 )
 
 replace github.com/dapr/components-contrib => ../../../../
