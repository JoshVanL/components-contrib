module github.com/dapr/components-contrib/tests/e2e/pubsub/jetstream

go 1.22.0

toolchain go1.22.2

require (
	github.com/dapr/components-contrib v1.10.6-0.20230403162214-9ee9d56cb7ea
	github.com/dapr/kit v0.13.1-0.20240402103809-0c7cfce53d9e
)

require (
	github.com/cenkalti/backoff/v4 v4.2.1 // indirect
	github.com/cloudevents/sdk-go/binding/format/protobuf/v2 v2.14.0 // indirect
	github.com/cloudevents/sdk-go/v2 v2.14.0 // indirect
	github.com/gogo/protobuf v1.3.2 // indirect
	github.com/golang/protobuf v1.5.4 // indirect
	github.com/google/uuid v1.6.0 // indirect
	github.com/json-iterator/go v1.1.12 // indirect
	github.com/klauspost/compress v1.17.7 // indirect
	github.com/mitchellh/mapstructure v1.5.1-0.20220423185008-bf980b35cac4 // indirect
	github.com/modern-go/concurrent v0.0.0-20180306012644-bacd9c7ef1dd // indirect
	github.com/modern-go/reflect2 v1.0.2 // indirect
	github.com/nats-io/nats.go v1.28.0 // indirect
	github.com/nats-io/nkeys v0.4.6 // indirect
	github.com/nats-io/nuid v1.0.1 // indirect
	github.com/sirupsen/logrus v1.9.3 // indirect
	github.com/spf13/cast v1.5.1 // indirect
<<<<<<< HEAD
	golang.org/x/crypto v0.22.0 // indirect
	golang.org/x/sys v0.19.0 // indirect
	google.golang.org/protobuf v1.33.0 // indirect
=======
	golang.org/x/crypto v0.21.0 // indirect
	golang.org/x/sys v0.18.0 // indirect
	google.golang.org/protobuf v1.32.0 // indirect
>>>>>>> 1451363a
	gopkg.in/inf.v0 v0.9.1 // indirect
	k8s.io/apimachinery v0.26.10 // indirect
)

replace github.com/dapr/components-contrib => ../../../../<|MERGE_RESOLUTION|>--- conflicted
+++ resolved
@@ -26,15 +26,9 @@
 	github.com/nats-io/nuid v1.0.1 // indirect
 	github.com/sirupsen/logrus v1.9.3 // indirect
 	github.com/spf13/cast v1.5.1 // indirect
-<<<<<<< HEAD
 	golang.org/x/crypto v0.22.0 // indirect
 	golang.org/x/sys v0.19.0 // indirect
 	google.golang.org/protobuf v1.33.0 // indirect
-=======
-	golang.org/x/crypto v0.21.0 // indirect
-	golang.org/x/sys v0.18.0 // indirect
-	google.golang.org/protobuf v1.32.0 // indirect
->>>>>>> 1451363a
 	gopkg.in/inf.v0 v0.9.1 // indirect
 	k8s.io/apimachinery v0.26.10 // indirect
 )
