/*
Copyright 2021 The Dapr Authors
Licensed under the Apache License, Version 2.0 (the "License");
you may not use this file except in compliance with the License.
You may obtain a copy of the License at
    http://www.apache.org/licenses/LICENSE-2.0
Unless required by applicable law or agreed to in writing, software
distributed under the License is distributed on an "AS IS" BASIS,
WITHOUT WARRANTIES OR CONDITIONS OF ANY KIND, either express or implied.
See the License for the specific language governing permissions and
limitations under the License.
*/

package memcached

import (
	"context"
	"errors"
	"fmt"
	"reflect"
	"strconv"
	"time"

	"github.com/bradfitz/gomemcache/memcache"
	jsoniter "github.com/json-iterator/go"

	"github.com/dapr/components-contrib/metadata"
	"github.com/dapr/components-contrib/state"
	"github.com/dapr/components-contrib/state/utils"
	"github.com/dapr/kit/logger"
)

const (
	maxIdleConnections = "maxIdleConnections"
	timeout            = "timeout"
	ttlInSeconds       = "ttlInSeconds"
	// These defaults are already provided by gomemcache.
	defaultMaxIdleConnections = 2
	defaultTimeout            = 1000 * time.Millisecond
)

type Memcached struct {
	state.DefaultBulkStore
	client *memcache.Client
	json   jsoniter.API
	logger logger.Logger
}

type memcachedMetadata struct {
	Hosts              []string
	MaxIdleConnections int
	Timeout            int
}

func NewMemCacheStateStore(logger logger.Logger) state.Store {
	s := &Memcached{
		json:   jsoniter.ConfigFastest,
		logger: logger,
	}
	s.DefaultBulkStore = state.NewDefaultBulkStore(s)

	return s
}

func (m *Memcached) Init(metadata state.Metadata) error {
	meta, err := getMemcachedMetadata(metadata)
	if err != nil {
		return err
	}

	client := memcache.New(meta.Hosts...)
	if meta.Timeout < 0 {
		client.Timeout = defaultTimeout
	} else {
		client.Timeout = time.Duration(meta.Timeout) * time.Millisecond
	}
	client.MaxIdleConns = meta.MaxIdleConnections

	m.client = client

	err = client.Ping()
	if err != nil {
		return err
	}

	return nil
}

// Features returns the features available in this state store.
func (m *Memcached) Features() []state.Feature {
	return nil
}

func getMemcachedMetadata(meta state.Metadata) (*memcachedMetadata, error) {
	m := memcachedMetadata{
		MaxIdleConnections: defaultMaxIdleConnections,
		Timeout:            -1,
	}

	err := metadata.DecodeMetadata(meta.Properties, &m)
	if err != nil {
		return nil, err
	}

	if m.Hosts == nil || len(m.Hosts) == 0 {
		return nil, errors.New("missing or empty hosts field from metadata")
	}

	if val, ok := meta.Properties[maxIdleConnections]; ok && val != "" {
		p, err := strconv.Atoi(val)
		if err != nil {
			return nil, fmt.Errorf("error parsing maxIdleConnections")
		}
		m.MaxIdleConnections = p
	}

	if val, ok := meta.Properties[timeout]; ok && val != "" {
		p, err := strconv.Atoi(val)
		if err != nil {
			return nil, fmt.Errorf("error parsing timeout")
		}
		m.Timeout = p
	}

	return &m, nil
}

func (m *Memcached) parseTTL(req *state.SetRequest) (*int32, error) {
	if val, ok := req.Metadata[ttlInSeconds]; ok && val != "" {
		parsedVal, err := strconv.ParseInt(val, 10, 0)
		if err != nil {
			return nil, err
		}
		parsedInt := int32(parsedVal)

		// Notice that for Dapr, -1 means "persist with no TTL".
		// Memcached uses "0" as the non-expiring marker TTL.
		// https://github.com/memcached/memcached/wiki/Commands#set
		// So let's translate Dapr's -1 and beyound to Memcache's 0
		if parsedInt < 0 {
			parsedInt = 0
		}

		return &parsedInt, nil
	}

	return nil, nil
}

<<<<<<< HEAD
func (m *Memcached) setValue(ctx context.Context, req *state.SetRequest) error {
=======
func (m *Memcached) Set(req *state.SetRequest) error {
>>>>>>> a4b27ae4
	var bt []byte
	ttl, err := m.parseTTL(req)
	if err != nil {
		return fmt.Errorf("failed to parse ttl %s: %s", req.Key, err)
	}

	bt, _ = utils.Marshal(req.Value, m.json.Marshal)
	if ttl != nil {
		err = m.client.Set(&memcache.Item{Key: req.Key, Value: bt, Expiration: *ttl})
	} else {
		err = m.client.Set(&memcache.Item{Key: req.Key, Value: bt})
	}
	if err != nil {
		return fmt.Errorf("failed to set key %s: %s", req.Key, err)
	}

	return nil
}

func (m *Memcached) Delete(ctx context.Context, req *state.DeleteRequest) error {
	err := m.client.Delete(req.Key)
	if err != nil {
		if err == memcache.ErrCacheMiss {
			return nil
		}
		return err
	}

	return nil
}

func (m *Memcached) Get(ctx context.Context, req *state.GetRequest) (*state.GetResponse, error) {
	item, err := m.client.Get(req.Key)
	if err != nil {
		// Return nil for status 204
		if errors.Is(err, memcache.ErrCacheMiss) {
			return &state.GetResponse{}, nil
		}

		return &state.GetResponse{}, err
	}

	return &state.GetResponse{
		Data: item.Value,
	}, nil
}

<<<<<<< HEAD
func (m *Memcached) Set(ctx context.Context, req *state.SetRequest) error {
	return state.SetWithOptions(ctx, m.setValue, req)
=======
func (m *Memcached) GetComponentMetadata() map[string]string {
	metadataStruct := memcachedMetadata{}
	metadataInfo := map[string]string{}
	metadata.GetMetadataInfoFromStructType(reflect.TypeOf(metadataStruct), &metadataInfo)
	return metadataInfo
>>>>>>> a4b27ae4
}<|MERGE_RESOLUTION|>--- conflicted
+++ resolved
@@ -147,11 +147,7 @@
 	return nil, nil
 }
 
-<<<<<<< HEAD
-func (m *Memcached) setValue(ctx context.Context, req *state.SetRequest) error {
-=======
-func (m *Memcached) Set(req *state.SetRequest) error {
->>>>>>> a4b27ae4
+func (m *Memcached) Set(ctx context.Context, req *state.SetRequest) error {
 	var bt []byte
 	ttl, err := m.parseTTL(req)
 	if err != nil {
@@ -199,14 +195,9 @@
 	}, nil
 }
 
-<<<<<<< HEAD
-func (m *Memcached) Set(ctx context.Context, req *state.SetRequest) error {
-	return state.SetWithOptions(ctx, m.setValue, req)
-=======
 func (m *Memcached) GetComponentMetadata() map[string]string {
 	metadataStruct := memcachedMetadata{}
 	metadataInfo := map[string]string{}
 	metadata.GetMetadataInfoFromStructType(reflect.TypeOf(metadataStruct), &metadataInfo)
 	return metadataInfo
->>>>>>> a4b27ae4
 }